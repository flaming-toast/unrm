/*
 * QLogic iSCSI HBA Driver
 * Copyright (c)  2003-2010 QLogic Corporation
 *
 * See LICENSE.qla4xxx for copyright and licensing details.
 */

#ifndef __QL4_DEF_H
#define __QL4_DEF_H

#include <linux/kernel.h>
#include <linux/init.h>
#include <linux/types.h>
#include <linux/module.h>
#include <linux/list.h>
#include <linux/pci.h>
#include <linux/dma-mapping.h>
#include <linux/sched.h>
#include <linux/slab.h>
#include <linux/dmapool.h>
#include <linux/mempool.h>
#include <linux/spinlock.h>
#include <linux/workqueue.h>
#include <linux/delay.h>
#include <linux/interrupt.h>
#include <linux/mutex.h>
#include <linux/aer.h>
#include <linux/bsg-lib.h>

#include <net/tcp.h>
#include <scsi/scsi.h>
#include <scsi/scsi_host.h>
#include <scsi/scsi_device.h>
#include <scsi/scsi_cmnd.h>
#include <scsi/scsi_transport.h>
#include <scsi/scsi_transport_iscsi.h>
#include <scsi/scsi_bsg_iscsi.h>
#include <scsi/scsi_netlink.h>
#include <scsi/libiscsi.h>

#include "ql4_dbg.h"
#include "ql4_nx.h"
#include "ql4_fw.h"
#include "ql4_nvram.h"

#ifndef PCI_DEVICE_ID_QLOGIC_ISP4010
#define PCI_DEVICE_ID_QLOGIC_ISP4010	0x4010
#endif

#ifndef PCI_DEVICE_ID_QLOGIC_ISP4022
#define PCI_DEVICE_ID_QLOGIC_ISP4022	0x4022
#endif

#ifndef PCI_DEVICE_ID_QLOGIC_ISP4032
#define PCI_DEVICE_ID_QLOGIC_ISP4032	0x4032
#endif

#ifndef PCI_DEVICE_ID_QLOGIC_ISP8022
#define PCI_DEVICE_ID_QLOGIC_ISP8022	0x8022
#endif

#define ISP4XXX_PCI_FN_1	0x1
#define ISP4XXX_PCI_FN_2	0x3

#define QLA_SUCCESS			0
#define QLA_ERROR			1

/*
 * Data bit definitions
 */
#define BIT_0	0x1
#define BIT_1	0x2
#define BIT_2	0x4
#define BIT_3	0x8
#define BIT_4	0x10
#define BIT_5	0x20
#define BIT_6	0x40
#define BIT_7	0x80
#define BIT_8	0x100
#define BIT_9	0x200
#define BIT_10	0x400
#define BIT_11	0x800
#define BIT_12	0x1000
#define BIT_13	0x2000
#define BIT_14	0x4000
#define BIT_15	0x8000
#define BIT_16	0x10000
#define BIT_17	0x20000
#define BIT_18	0x40000
#define BIT_19	0x80000
#define BIT_20	0x100000
#define BIT_21	0x200000
#define BIT_22	0x400000
#define BIT_23	0x800000
#define BIT_24	0x1000000
#define BIT_25	0x2000000
#define BIT_26	0x4000000
#define BIT_27	0x8000000
#define BIT_28	0x10000000
#define BIT_29	0x20000000
#define BIT_30	0x40000000
#define BIT_31	0x80000000

/**
 * Macros to help code, maintain, etc.
 **/
#define ql4_printk(level, ha, format, arg...) \
	dev_printk(level , &((ha)->pdev->dev) , format , ## arg)


/*
 * Host adapter default definitions
 ***********************************/
#define MAX_HBAS		16
#define MAX_BUSES		1
#define MAX_TARGETS		MAX_DEV_DB_ENTRIES
#define MAX_LUNS		0xffff
#define MAX_AEN_ENTRIES		MAX_DEV_DB_ENTRIES
#define MAX_DDB_ENTRIES		MAX_DEV_DB_ENTRIES
#define MAX_PDU_ENTRIES		32
#define INVALID_ENTRY		0xFFFF
#define MAX_CMDS_TO_RISC	1024
#define MAX_SRBS		MAX_CMDS_TO_RISC
#define MBOX_AEN_REG_COUNT	8
#define MAX_INIT_RETRIES	5

/*
 * Buffer sizes
 */
#define REQUEST_QUEUE_DEPTH		MAX_CMDS_TO_RISC
#define RESPONSE_QUEUE_DEPTH		64
#define QUEUE_SIZE			64
#define DMA_BUFFER_SIZE			512

/*
 * Misc
 */
#define MAC_ADDR_LEN			6	/* in bytes */
#define IP_ADDR_LEN			4	/* in bytes */
#define IPv6_ADDR_LEN			16	/* IPv6 address size */
#define DRIVER_NAME			"qla4xxx"

#define MAX_LINKED_CMDS_PER_LUN		3
#define MAX_REQS_SERVICED_PER_INTR	1

#define ISCSI_IPADDR_SIZE		4	/* IP address size */
#define ISCSI_ALIAS_SIZE		32	/* ISCSI Alias name size */
#define ISCSI_NAME_SIZE			0xE0	/* ISCSI Name size */

#define QL4_SESS_RECOVERY_TMO		120	/* iSCSI session */
						/* recovery timeout */

#define LSDW(x) ((u32)((u64)(x)))
#define MSDW(x) ((u32)((((u64)(x)) >> 16) >> 16))

/*
 * Retry & Timeout Values
 */
#define MBOX_TOV			60
#define SOFT_RESET_TOV			30
#define RESET_INTR_TOV			3
#define SEMAPHORE_TOV			10
#define ADAPTER_INIT_TOV		30
#define ADAPTER_RESET_TOV		180
#define EXTEND_CMD_TOV			60
#define WAIT_CMD_TOV			30
#define EH_WAIT_CMD_TOV			120
#define FIRMWARE_UP_TOV			60
#define RESET_FIRMWARE_TOV		30
#define LOGOUT_TOV			10
#define IOCB_TOV_MARGIN			10
#define RELOGIN_TOV			18
#define ISNS_DEREG_TOV			5
#define HBA_ONLINE_TOV			30
#define DISABLE_ACB_TOV			30
<<<<<<< HEAD
=======
#define IP_CONFIG_TOV			30
#define LOGIN_TOV			12
>>>>>>> 6350323a

#define MAX_RESET_HA_RETRIES		2

#define CMD_SP(Cmnd)			((Cmnd)->SCp.ptr)

/*
 * SCSI Request Block structure	 (srb)	that is placed
 * on cmd->SCp location of every I/O	 [We have 22 bytes available]
 */
struct srb {
	struct list_head list;	/* (8)	 */
	struct scsi_qla_host *ha;	/* HA the SP is queued on */
	struct ddb_entry *ddb;
	uint16_t flags;		/* (1) Status flags. */

#define SRB_DMA_VALID		BIT_3	/* DMA Buffer mapped. */
#define SRB_GOT_SENSE		BIT_4	/* sense data received. */
	uint8_t state;		/* (1) Status flags. */

#define SRB_NO_QUEUE_STATE	 0	/* Request is in between states */
#define SRB_FREE_STATE		 1
#define SRB_ACTIVE_STATE	 3
#define SRB_ACTIVE_TIMEOUT_STATE 4
#define SRB_SUSPENDED_STATE	 7	/* Request in suspended state */

	struct scsi_cmnd *cmd;	/* (4) SCSI command block */
	dma_addr_t dma_handle;	/* (4) for unmap of single transfers */
	struct kref srb_ref;	/* reference count for this srb */
	uint8_t err_id;		/* error id */
#define SRB_ERR_PORT	   1	/* Request failed because "port down" */
#define SRB_ERR_LOOP	   2	/* Request failed because "loop down" */
#define SRB_ERR_DEVICE	   3	/* Request failed because "device error" */
#define SRB_ERR_OTHER	   4

	uint16_t reserved;
	uint16_t iocb_tov;
	uint16_t iocb_cnt;	/* Number of used iocbs */
	uint16_t cc_stat;

	/* Used for extended sense / status continuation */
	uint8_t *req_sense_ptr;
	uint16_t req_sense_len;
	uint16_t reserved2;
};

/*
 * Asynchronous Event Queue structure
 */
struct aen {
        uint32_t mbox_sts[MBOX_AEN_REG_COUNT];
};

struct ql4_aen_log {
        int count;
        struct aen entry[MAX_AEN_ENTRIES];
};

/*
 * Device Database (DDB) structure
 */
struct ddb_entry {
	struct scsi_qla_host *ha;
	struct iscsi_cls_session *sess;
	struct iscsi_cls_conn *conn;

	uint16_t fw_ddb_index;	/* DDB firmware index */
	uint32_t fw_ddb_device_state; /* F/W Device State  -- see ql4_fw.h */
<<<<<<< HEAD
=======
	uint16_t ddb_type;
#define FLASH_DDB 0x01

	struct dev_db_entry fw_ddb_entry;
	int (*unblock_sess)(struct iscsi_cls_session *cls_session);
	int (*ddb_change)(struct scsi_qla_host *ha, uint32_t fw_ddb_index,
			  struct ddb_entry *ddb_entry, uint32_t state);

	/* Driver Re-login  */
	unsigned long flags;		  /* DDB Flags */
	uint16_t default_relogin_timeout; /*  Max time to wait for
					   *  relogin to complete */
	atomic_t retry_relogin_timer;	  /* Min Time between relogins
					   * (4000 only) */
	atomic_t relogin_timer;		  /* Max Time to wait for
					   * relogin to complete */
	atomic_t relogin_retry_count;	  /* Num of times relogin has been
					   * retried */
	uint32_t default_time2wait;	  /* Default Min time between
					   * relogins (+aens) */

};

struct qla_ddb_index {
	struct list_head list;
	uint16_t fw_ddb_idx;
	struct dev_db_entry fw_ddb;
};

#define DDB_IPADDR_LEN 64

struct ql4_tuple_ddb {
	int port;
	int tpgt;
	char ip_addr[DDB_IPADDR_LEN];
	char iscsi_name[ISCSI_NAME_SIZE];
	uint16_t options;
#define DDB_OPT_IPV6 0x0e0e
#define DDB_OPT_IPV4 0x0f0f
>>>>>>> 6350323a
};

/*
 * DDB states.
 */
#define DDB_STATE_DEAD		0	/* We can no longer talk to
					 * this device */
#define DDB_STATE_ONLINE	1	/* Device ready to accept
					 * commands */
#define DDB_STATE_MISSING	2	/* Device logged off, trying
					 * to re-login */

/*
 * DDB flags.
 */
#define DF_RELOGIN		0	/* Relogin to device */
#define DF_ISNS_DISCOVERED	2	/* Device was discovered via iSNS */
#define DF_FO_MASKED		3



struct ql82xx_hw_data {
	/* Offsets for flash/nvram access (set to ~0 if not used). */
	uint32_t flash_conf_off;
	uint32_t flash_data_off;

	uint32_t fdt_wrt_disable;
	uint32_t fdt_erase_cmd;
	uint32_t fdt_block_size;
	uint32_t fdt_unprotect_sec_cmd;
	uint32_t fdt_protect_sec_cmd;

	uint32_t flt_region_flt;
	uint32_t flt_region_fdt;
	uint32_t flt_region_boot;
	uint32_t flt_region_bootload;
	uint32_t flt_region_fw;

	uint32_t flt_iscsi_param;
	uint32_t flt_region_chap;
	uint32_t flt_chap_size;
};

struct qla4_8xxx_legacy_intr_set {
	uint32_t int_vec_bit;
	uint32_t tgt_status_reg;
	uint32_t tgt_mask_reg;
	uint32_t pci_int_reg;
};

/* MSI-X Support */

#define QLA_MSIX_DEFAULT	0x00
#define QLA_MSIX_RSP_Q		0x01

#define QLA_MSIX_ENTRIES	2
#define QLA_MIDX_DEFAULT	0
#define QLA_MIDX_RSP_Q		1

struct ql4_msix_entry {
	int have_irq;
	uint16_t msix_vector;
	uint16_t msix_entry;
};

/*
 * ISP Operations
 */
struct isp_operations {
	int (*iospace_config) (struct scsi_qla_host *ha);
	void (*pci_config) (struct scsi_qla_host *);
	void (*disable_intrs) (struct scsi_qla_host *);
	void (*enable_intrs) (struct scsi_qla_host *);
	int (*start_firmware) (struct scsi_qla_host *);
	irqreturn_t (*intr_handler) (int , void *);
	void (*interrupt_service_routine) (struct scsi_qla_host *, uint32_t);
	int (*reset_chip) (struct scsi_qla_host *);
	int (*reset_firmware) (struct scsi_qla_host *);
	void (*queue_iocb) (struct scsi_qla_host *);
	void (*complete_iocb) (struct scsi_qla_host *);
	uint16_t (*rd_shdw_req_q_out) (struct scsi_qla_host *);
	uint16_t (*rd_shdw_rsp_q_in) (struct scsi_qla_host *);
	int (*get_sys_info) (struct scsi_qla_host *);
};

/*qla4xxx ipaddress configuration details */
struct ipaddress_config {
	uint16_t ipv4_options;
	uint16_t tcp_options;
	uint16_t ipv4_vlan_tag;
	uint8_t ipv4_addr_state;
	uint8_t ip_address[IP_ADDR_LEN];
	uint8_t subnet_mask[IP_ADDR_LEN];
	uint8_t gateway[IP_ADDR_LEN];
	uint32_t ipv6_options;
	uint32_t ipv6_addl_options;
	uint8_t ipv6_link_local_state;
	uint8_t ipv6_addr0_state;
	uint8_t ipv6_addr1_state;
	uint8_t ipv6_default_router_state;
	uint16_t ipv6_vlan_tag;
	struct in6_addr ipv6_link_local_addr;
	struct in6_addr ipv6_addr0;
	struct in6_addr ipv6_addr1;
	struct in6_addr ipv6_default_router_addr;
	uint16_t eth_mtu_size;
	uint16_t ipv4_port;
	uint16_t ipv6_port;
};

#define QL4_CHAP_MAX_NAME_LEN 256
#define QL4_CHAP_MAX_SECRET_LEN 100
#define LOCAL_CHAP	0
#define BIDI_CHAP	1

struct ql4_chap_format {
	u8  intr_chap_name[QL4_CHAP_MAX_NAME_LEN];
	u8  intr_secret[QL4_CHAP_MAX_SECRET_LEN];
	u8  target_chap_name[QL4_CHAP_MAX_NAME_LEN];
	u8  target_secret[QL4_CHAP_MAX_SECRET_LEN];
	u16 intr_chap_name_length;
	u16 intr_secret_length;
	u16 target_chap_name_length;
	u16 target_secret_length;
};

struct ip_address_format {
	u8 ip_type;
	u8 ip_address[16];
};

struct	ql4_conn_info {
	u16	dest_port;
	struct	ip_address_format dest_ipaddr;
	struct	ql4_chap_format chap;
};

struct ql4_boot_session_info {
	u8	target_name[224];
	struct	ql4_conn_info conn_list[1];
};

struct ql4_boot_tgt_info {
	struct ql4_boot_session_info boot_pri_sess;
	struct ql4_boot_session_info boot_sec_sess;
};

/*
 * Linux Host Adapter structure
 */
struct scsi_qla_host {
	/* Linux adapter configuration data */
	unsigned long flags;

#define AF_ONLINE			0 /* 0x00000001 */
#define AF_INIT_DONE			1 /* 0x00000002 */
#define AF_MBOX_COMMAND			2 /* 0x00000004 */
#define AF_MBOX_COMMAND_DONE		3 /* 0x00000008 */
#define AF_INTERRUPTS_ON		6 /* 0x00000040 */
#define AF_GET_CRASH_RECORD		7 /* 0x00000080 */
#define AF_LINK_UP			8 /* 0x00000100 */
#define AF_IRQ_ATTACHED			10 /* 0x00000400 */
#define AF_DISABLE_ACB_COMPLETE		11 /* 0x00000800 */
#define AF_HA_REMOVAL			12 /* 0x00001000 */
#define AF_INTx_ENABLED			15 /* 0x00008000 */
#define AF_MSI_ENABLED			16 /* 0x00010000 */
#define AF_MSIX_ENABLED			17 /* 0x00020000 */
#define AF_MBOX_COMMAND_NOPOLL		18 /* 0x00040000 */
#define AF_FW_RECOVERY			19 /* 0x00080000 */
#define AF_EEH_BUSY			20 /* 0x00100000 */
#define AF_PCI_CHANNEL_IO_PERM_FAILURE	21 /* 0x00200000 */
#define AF_BUILD_DDB_LIST		22 /* 0x00400000 */
	unsigned long dpc_flags;

#define DPC_RESET_HA			1 /* 0x00000002 */
#define DPC_RETRY_RESET_HA		2 /* 0x00000004 */
#define DPC_RELOGIN_DEVICE		3 /* 0x00000008 */
#define DPC_RESET_HA_FW_CONTEXT		4 /* 0x00000010 */
#define DPC_RESET_HA_INTR		5 /* 0x00000020 */
#define DPC_ISNS_RESTART		7 /* 0x00000080 */
#define DPC_AEN				9 /* 0x00000200 */
#define DPC_GET_DHCP_IP_ADDR		15 /* 0x00008000 */
#define DPC_LINK_CHANGED		18 /* 0x00040000 */
#define DPC_RESET_ACTIVE		20 /* 0x00040000 */
#define DPC_HA_UNRECOVERABLE		21 /* 0x00080000 ISP-82xx only*/
#define DPC_HA_NEED_QUIESCENT		22 /* 0x00100000 ISP-82xx only*/


	struct Scsi_Host *host; /* pointer to host data */
	uint32_t tot_ddbs;

	uint16_t iocb_cnt;

	/* SRB cache. */
#define SRB_MIN_REQ	128
	mempool_t *srb_mempool;

	/* pci information */
	struct pci_dev *pdev;

	struct isp_reg __iomem *reg; /* Base I/O address */
	unsigned long pio_address;
	unsigned long pio_length;
#define MIN_IOBASE_LEN		0x100

	uint16_t req_q_count;

	unsigned long host_no;

	/* NVRAM registers */
	struct eeprom_data *nvram;
	spinlock_t hardware_lock ____cacheline_aligned;
	uint32_t eeprom_cmd_data;

	/* Counters for general statistics */
	uint64_t isr_count;
	uint64_t adapter_error_count;
	uint64_t device_error_count;
	uint64_t total_io_count;
	uint64_t total_mbytes_xferred;
	uint64_t link_failure_count;
	uint64_t invalid_crc_count;
	uint32_t bytes_xfered;
	uint32_t spurious_int_count;
	uint32_t aborted_io_count;
	uint32_t io_timeout_count;
	uint32_t mailbox_timeout_count;
	uint32_t seconds_since_last_intr;
	uint32_t seconds_since_last_heartbeat;
	uint32_t mac_index;

	/* Info Needed for Management App */
	/* --- From GetFwVersion --- */
	uint32_t firmware_version[2];
	uint32_t patch_number;
	uint32_t build_number;
	uint32_t board_id;

	/* --- From Init_FW --- */
	/* init_cb_t *init_cb; */
	uint16_t firmware_options;
	uint8_t alias[32];
	uint8_t name_string[256];
	uint8_t heartbeat_interval;

	/* --- From FlashSysInfo --- */
	uint8_t my_mac[MAC_ADDR_LEN];
	uint8_t serial_number[16];
	uint16_t port_num;
	/* --- From GetFwState --- */
	uint32_t firmware_state;
	uint32_t addl_fw_state;

	/* Linux kernel thread */
	struct workqueue_struct *dpc_thread;
	struct work_struct dpc_work;

	/* Linux timer thread */
	struct timer_list timer;
	uint32_t timer_active;

	/* Recovery Timers */
	atomic_t check_relogin_timeouts;
	uint32_t retry_reset_ha_cnt;
	uint32_t isp_reset_timer;	/* reset test timer */
	uint32_t nic_reset_timer;	/* simulated nic reset test timer */
	int eh_start;
	struct list_head free_srb_q;
	uint16_t free_srb_q_count;
	uint16_t num_srbs_allocated;

	/* DMA Memory Block */
	void *queues;
	dma_addr_t queues_dma;
	unsigned long queues_len;

#define MEM_ALIGN_VALUE \
	    ((max(REQUEST_QUEUE_DEPTH, RESPONSE_QUEUE_DEPTH)) * \
	     sizeof(struct queue_entry))
	/* request and response queue variables */
	dma_addr_t request_dma;
	struct queue_entry *request_ring;
	struct queue_entry *request_ptr;
	dma_addr_t response_dma;
	struct queue_entry *response_ring;
	struct queue_entry *response_ptr;
	dma_addr_t shadow_regs_dma;
	struct shadow_regs *shadow_regs;
	uint16_t request_in;	/* Current indexes. */
	uint16_t request_out;
	uint16_t response_in;
	uint16_t response_out;

	/* aen queue variables */
	uint16_t aen_q_count;	/* Number of available aen_q entries */
	uint16_t aen_in;	/* Current indexes */
	uint16_t aen_out;
	struct aen aen_q[MAX_AEN_ENTRIES];

	struct ql4_aen_log aen_log;/* tracks all aens */

	/* This mutex protects several threads to do mailbox commands
	 * concurrently.
	 */
	struct mutex  mbox_sem;

	/* temporary mailbox status registers */
	volatile uint8_t mbox_status_count;
	volatile uint32_t mbox_status[MBOX_REG_COUNT];

	/* FW ddb index map */
	struct ddb_entry *fw_ddb_index_map[MAX_DDB_ENTRIES];

	/* Saved srb for status continuation entry processing */
	struct srb *status_srb;

	uint8_t acb_version;

	/* qla82xx specific fields */
	struct device_reg_82xx  __iomem *qla4_8xxx_reg; /* Base I/O address */
	unsigned long nx_pcibase;	/* Base I/O address */
	uint8_t *nx_db_rd_ptr;		/* Doorbell read pointer */
	unsigned long nx_db_wr_ptr;	/* Door bell write pointer */
	unsigned long first_page_group_start;
	unsigned long first_page_group_end;

	uint32_t crb_win;
	uint32_t curr_window;
	uint32_t ddr_mn_window;
	unsigned long mn_win_crb;
	unsigned long ms_win_crb;
	int qdr_sn_window;
	rwlock_t hw_lock;
	uint16_t func_num;
	int link_width;

	struct qla4_8xxx_legacy_intr_set nx_legacy_intr;
	u32 nx_crb_mask;

	uint8_t revision_id;
	uint32_t fw_heartbeat_counter;

	struct isp_operations *isp_ops;
	struct ql82xx_hw_data hw;

	struct ql4_msix_entry msix_entries[QLA_MSIX_ENTRIES];

	uint32_t nx_dev_init_timeout;
	uint32_t nx_reset_timeout;

	struct completion mbx_intr_comp;

	struct ipaddress_config ip_config;
	struct iscsi_iface *iface_ipv4;
	struct iscsi_iface *iface_ipv6_0;
	struct iscsi_iface *iface_ipv6_1;

	/* --- From About Firmware --- */
	uint16_t iscsi_major;
	uint16_t iscsi_minor;
	uint16_t bootload_major;
	uint16_t bootload_minor;
	uint16_t bootload_patch;
	uint16_t bootload_build;
<<<<<<< HEAD
=======
	uint16_t def_timeout; /* Default login timeout */
>>>>>>> 6350323a

	uint32_t flash_state;
#define	QLFLASH_WAITING		0
#define	QLFLASH_READING		1
#define	QLFLASH_WRITING		2
	struct dma_pool *chap_dma_pool;
	uint8_t *chap_list; /* CHAP table cache */
	struct mutex  chap_sem;
#define CHAP_DMA_BLOCK_SIZE    512
	struct workqueue_struct *task_wq;
	unsigned long ddb_idx_map[MAX_DDB_ENTRIES / BITS_PER_LONG];
#define SYSFS_FLAG_FW_SEL_BOOT 2
	struct iscsi_boot_kset *boot_kset;
	struct ql4_boot_tgt_info boot_tgt;
	uint16_t phy_port_num;
	uint16_t phy_port_cnt;
	uint16_t iscsi_pci_func_cnt;
	uint8_t model_name[16];
	struct completion disable_acb_comp;
<<<<<<< HEAD
=======
	struct dma_pool *fw_ddb_dma_pool;
#define DDB_DMA_BLOCK_SIZE 512
	uint16_t pri_ddb_idx;
	uint16_t sec_ddb_idx;
	int is_reset;
>>>>>>> 6350323a
};

struct ql4_task_data {
	struct scsi_qla_host *ha;
	uint8_t iocb_req_cnt;
	dma_addr_t data_dma;
	void *req_buffer;
	dma_addr_t req_dma;
	uint32_t req_len;
	void *resp_buffer;
	dma_addr_t resp_dma;
	uint32_t resp_len;
	struct iscsi_task *task;
	struct passthru_status sts;
	struct work_struct task_work;
};

struct qla_endpoint {
	struct Scsi_Host *host;
	struct sockaddr dst_addr;
};

struct qla_conn {
	struct qla_endpoint *qla_ep;
};

static inline int is_ipv4_enabled(struct scsi_qla_host *ha)
{
	return ((ha->ip_config.ipv4_options & IPOPT_IPV4_PROTOCOL_ENABLE) != 0);
}

static inline int is_ipv6_enabled(struct scsi_qla_host *ha)
{
	return ((ha->ip_config.ipv6_options &
		IPV6_OPT_IPV6_PROTOCOL_ENABLE) != 0);
}

static inline int is_qla4010(struct scsi_qla_host *ha)
{
	return ha->pdev->device == PCI_DEVICE_ID_QLOGIC_ISP4010;
}

static inline int is_qla4022(struct scsi_qla_host *ha)
{
	return ha->pdev->device == PCI_DEVICE_ID_QLOGIC_ISP4022;
}

static inline int is_qla4032(struct scsi_qla_host *ha)
{
	return ha->pdev->device == PCI_DEVICE_ID_QLOGIC_ISP4032;
}

static inline int is_qla40XX(struct scsi_qla_host *ha)
{
	return is_qla4032(ha) || is_qla4022(ha) || is_qla4010(ha);
}

static inline int is_qla8022(struct scsi_qla_host *ha)
{
	return ha->pdev->device == PCI_DEVICE_ID_QLOGIC_ISP8022;
}

/* Note: Currently AER/EEH is now supported only for 8022 cards
 * This function needs to be updated when AER/EEH is enabled
 * for other cards.
 */
static inline int is_aer_supported(struct scsi_qla_host *ha)
{
	return ha->pdev->device == PCI_DEVICE_ID_QLOGIC_ISP8022;
}

static inline int adapter_up(struct scsi_qla_host *ha)
{
	return (test_bit(AF_ONLINE, &ha->flags) != 0) &&
		(test_bit(AF_LINK_UP, &ha->flags) != 0);
}

static inline struct scsi_qla_host* to_qla_host(struct Scsi_Host *shost)
{
	return (struct scsi_qla_host *)iscsi_host_priv(shost);
}

static inline void __iomem* isp_semaphore(struct scsi_qla_host *ha)
{
	return (is_qla4010(ha) ?
		&ha->reg->u1.isp4010.nvram :
		&ha->reg->u1.isp4022.semaphore);
}

static inline void __iomem* isp_nvram(struct scsi_qla_host *ha)
{
	return (is_qla4010(ha) ?
		&ha->reg->u1.isp4010.nvram :
		&ha->reg->u1.isp4022.nvram);
}

static inline void __iomem* isp_ext_hw_conf(struct scsi_qla_host *ha)
{
	return (is_qla4010(ha) ?
		&ha->reg->u2.isp4010.ext_hw_conf :
		&ha->reg->u2.isp4022.p0.ext_hw_conf);
}

static inline void __iomem* isp_port_status(struct scsi_qla_host *ha)
{
	return (is_qla4010(ha) ?
		&ha->reg->u2.isp4010.port_status :
		&ha->reg->u2.isp4022.p0.port_status);
}

static inline void __iomem* isp_port_ctrl(struct scsi_qla_host *ha)
{
	return (is_qla4010(ha) ?
		&ha->reg->u2.isp4010.port_ctrl :
		&ha->reg->u2.isp4022.p0.port_ctrl);
}

static inline void __iomem* isp_port_error_status(struct scsi_qla_host *ha)
{
	return (is_qla4010(ha) ?
		&ha->reg->u2.isp4010.port_err_status :
		&ha->reg->u2.isp4022.p0.port_err_status);
}

static inline void __iomem * isp_gp_out(struct scsi_qla_host *ha)
{
	return (is_qla4010(ha) ?
		&ha->reg->u2.isp4010.gp_out :
		&ha->reg->u2.isp4022.p0.gp_out);
}

static inline int eeprom_ext_hw_conf_offset(struct scsi_qla_host *ha)
{
	return (is_qla4010(ha) ?
		offsetof(struct eeprom_data, isp4010.ext_hw_conf) / 2 :
		offsetof(struct eeprom_data, isp4022.ext_hw_conf) / 2);
}

int ql4xxx_sem_spinlock(struct scsi_qla_host * ha, u32 sem_mask, u32 sem_bits);
void ql4xxx_sem_unlock(struct scsi_qla_host * ha, u32 sem_mask);
int ql4xxx_sem_lock(struct scsi_qla_host * ha, u32 sem_mask, u32 sem_bits);

static inline int ql4xxx_lock_flash(struct scsi_qla_host *a)
{
	if (is_qla4010(a))
		return ql4xxx_sem_spinlock(a, QL4010_FLASH_SEM_MASK,
					   QL4010_FLASH_SEM_BITS);
	else
		return ql4xxx_sem_spinlock(a, QL4022_FLASH_SEM_MASK,
					   (QL4022_RESOURCE_BITS_BASE_CODE |
					    (a->mac_index)) << 13);
}

static inline void ql4xxx_unlock_flash(struct scsi_qla_host *a)
{
	if (is_qla4010(a))
		ql4xxx_sem_unlock(a, QL4010_FLASH_SEM_MASK);
	else
		ql4xxx_sem_unlock(a, QL4022_FLASH_SEM_MASK);
}

static inline int ql4xxx_lock_nvram(struct scsi_qla_host *a)
{
	if (is_qla4010(a))
		return ql4xxx_sem_spinlock(a, QL4010_NVRAM_SEM_MASK,
					   QL4010_NVRAM_SEM_BITS);
	else
		return ql4xxx_sem_spinlock(a, QL4022_NVRAM_SEM_MASK,
					   (QL4022_RESOURCE_BITS_BASE_CODE |
					    (a->mac_index)) << 10);
}

static inline void ql4xxx_unlock_nvram(struct scsi_qla_host *a)
{
	if (is_qla4010(a))
		ql4xxx_sem_unlock(a, QL4010_NVRAM_SEM_MASK);
	else
		ql4xxx_sem_unlock(a, QL4022_NVRAM_SEM_MASK);
}

static inline int ql4xxx_lock_drvr(struct scsi_qla_host *a)
{
	if (is_qla4010(a))
		return ql4xxx_sem_lock(a, QL4010_DRVR_SEM_MASK,
				       QL4010_DRVR_SEM_BITS);
	else
		return ql4xxx_sem_lock(a, QL4022_DRVR_SEM_MASK,
				       (QL4022_RESOURCE_BITS_BASE_CODE |
					(a->mac_index)) << 1);
}

static inline void ql4xxx_unlock_drvr(struct scsi_qla_host *a)
{
	if (is_qla4010(a))
		ql4xxx_sem_unlock(a, QL4010_DRVR_SEM_MASK);
	else
		ql4xxx_sem_unlock(a, QL4022_DRVR_SEM_MASK);
}

static inline int ql4xxx_reset_active(struct scsi_qla_host *ha)
{
	return test_bit(DPC_RESET_ACTIVE, &ha->dpc_flags) ||
	       test_bit(DPC_RESET_HA, &ha->dpc_flags) ||
	       test_bit(DPC_RETRY_RESET_HA, &ha->dpc_flags) ||
	       test_bit(DPC_RESET_HA_INTR, &ha->dpc_flags) ||
	       test_bit(DPC_RESET_HA_FW_CONTEXT, &ha->dpc_flags) ||
	       test_bit(DPC_HA_UNRECOVERABLE, &ha->dpc_flags);

}
/*---------------------------------------------------------------------------*/

/* Defines for qla4xxx_initialize_adapter() and qla4xxx_recover_adapter() */

#define INIT_ADAPTER    0
#define RESET_ADAPTER   1

#define PRESERVE_DDB_LIST	0
#define REBUILD_DDB_LIST	1

/* Defines for process_aen() */
#define PROCESS_ALL_AENS	 0
#define FLUSH_DDB_CHANGED_AENS	 1

#endif	/*_QLA4XXX_H */<|MERGE_RESOLUTION|>--- conflicted
+++ resolved
@@ -173,11 +173,8 @@
 #define ISNS_DEREG_TOV			5
 #define HBA_ONLINE_TOV			30
 #define DISABLE_ACB_TOV			30
-<<<<<<< HEAD
-=======
 #define IP_CONFIG_TOV			30
 #define LOGIN_TOV			12
->>>>>>> 6350323a
 
 #define MAX_RESET_HA_RETRIES		2
 
@@ -245,8 +242,6 @@
 
 	uint16_t fw_ddb_index;	/* DDB firmware index */
 	uint32_t fw_ddb_device_state; /* F/W Device State  -- see ql4_fw.h */
-<<<<<<< HEAD
-=======
 	uint16_t ddb_type;
 #define FLASH_DDB 0x01
 
@@ -286,7 +281,6 @@
 	uint16_t options;
 #define DDB_OPT_IPV6 0x0e0e
 #define DDB_OPT_IPV4 0x0f0f
->>>>>>> 6350323a
 };
 
 /*
@@ -651,10 +645,7 @@
 	uint16_t bootload_minor;
 	uint16_t bootload_patch;
 	uint16_t bootload_build;
-<<<<<<< HEAD
-=======
 	uint16_t def_timeout; /* Default login timeout */
->>>>>>> 6350323a
 
 	uint32_t flash_state;
 #define	QLFLASH_WAITING		0
@@ -674,14 +665,11 @@
 	uint16_t iscsi_pci_func_cnt;
 	uint8_t model_name[16];
 	struct completion disable_acb_comp;
-<<<<<<< HEAD
-=======
 	struct dma_pool *fw_ddb_dma_pool;
 #define DDB_DMA_BLOCK_SIZE 512
 	uint16_t pri_ddb_idx;
 	uint16_t sec_ddb_idx;
 	int is_reset;
->>>>>>> 6350323a
 };
 
 struct ql4_task_data {
